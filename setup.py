--- conflicted
+++ resolved
@@ -18,10 +18,6 @@
     author_email = 'conceptnet@media.mit.edu',
     packages=packages,
     package_data={'conceptnet5': ['support_data/*']},
-<<<<<<< HEAD
-    install_requires=['metanl >= 1.0b2', 'assoc-space', 'xmltodict', 'pyyaml', 'flask', 'grako'],
-=======
-    install_requires=[nltk_version, 'assoc-space', 'xmltodict', 'pyyaml', 'flask'],
->>>>>>> 5a00359b
+    install_requires=[nltk_version, 'assoc-space', 'xmltodict', 'pyyaml', 'flask', 'grako'],
     license = 'GPLv3'
 )
