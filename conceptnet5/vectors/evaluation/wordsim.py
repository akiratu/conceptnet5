from conceptnet5.util import get_support_data_filename
<<<<<<< HEAD
from conceptnet5.vectors import standardized_uri
=======
from conceptnet5.vectors import get_vector, standardized_uri, get_vector, cosine_similarity
>>>>>>> 17c5f2fd
from conceptnet5.vectors.query import VectorSpaceWrapper
import numpy as np
import pandas as pd
from scipy.stats import spearmanr

EVALS = ['men3000', 'rw', 'mturk', 'ws353', 'ws353-es', 'ws353-ro']
SAMPLE_SIZES = {
    'ws353': 353,
    'ws353-es': 353,
    'ws353-ro': 353,
    'men3000': 3000,
    'mturk': 771,
    'rw': 2034
}

# A mapping from short group names to more formal citations
GROUPS = {
    'Luminoso': 'Speer and Chin (2016)',
    'Bar-Ilan': 'Levy et al. (2015)',
    'Google': 'Mikolov et al. (2013)',
    'Facebook': 'Joulin et al. (2016)',
    'Stanford': 'Pennington et al. (2014)',
    'UFRGS': 'Salle et al. (2016)'
}


def confidence_interval(rho, N):
    """
    Give a 95% confidence interval for a Spearman correlation score, given
    the correlation and the number of cases.
    """
    z = np.arctanh(rho)
    interval = 1.96 / np.sqrt(N - 3)
    low = z - interval
    high = z + interval
    return pd.Series(
        [rho, np.tanh(low), np.tanh(high)],
        index=['rho', 'low', 'high']
    )


def empty_comparison_table():
    return pd.DataFrame(
        index=EVALS,
        columns=['rho', 'low', 'high']
    )


def make_comparison_table(scores):
    table = empty_comparison_table()
    for evalname, score in scores.items():
        if evalname in table.index:
            table.loc[evalname] = confidence_interval(score, SAMPLE_SIZES[evalname])
    return table


COMPARISONS = {}

# Here are all the existing evaluation results we know about, classified by
# what institution produced the results and which method is implemented.

# Levy et al., 2015
COMPARISONS['Bar-Ilan', 'PPMI'] = make_comparison_table({
    'men3000': .745,
    'mturk': .686,
    'rw': .462,
    'simlex': .393,
    'ws353': .721  # estimate
})
COMPARISONS['Bar-Ilan', 'SVD'] = make_comparison_table({
    'men3000': .778,
    'mturk': .666,
    'rw': .514,
    'simlex': .432,
    'ws353': .733  # estimate
})
COMPARISONS['Bar-Ilan', 'SGNS'] = make_comparison_table({
    'men3000': .774,
    'mturk': .693,
    'rw': .470,
    'simlex': .438,
    'ws353': .729  # estimate
})
COMPARISONS['Bar-Ilan', 'GloVe'] = make_comparison_table({
    'men3000': .729,
    'mturk': .632,
    'rw': .403,
    'simlex': .398,
    'ws353': .654  # estimate
})
COMPARISONS['Google', 'word2vec SGNS'] = make_comparison_table({
    'men3000': .732,
    'rw': .385,
    'ws353': .624,
    'scws': .574
})

# Speer and Chin, 2016 - arXiv:1604.01692v1
COMPARISONS['Luminoso', 'GloVe'] = make_comparison_table({
    'rw': .528,
    'men3000': .840,
    'ws353': .798
})
COMPARISONS['Luminoso', 'word2vec SGNS'] = make_comparison_table({
    'rw': .476,
    'men3000': .778,
    'ws353': .731
})
COMPARISONS['Luminoso', 'Numberbatch 2016.04'] = make_comparison_table({
    'rw': .596,
    'men3000': .859,
    'ws353': .821
})
COMPARISONS['Luminoso', 'PPMI'] = make_comparison_table({
    'rw': .420,
    'men3000': .764,
    'ws353': .651,
    'scws': .608
})

# Pennington et al., 2014
COMPARISONS['Stanford', 'GloVe'] = make_comparison_table({
    'rw': .477,
    'men3000': .816,
    'ws353': .759
})

# Joulin et al., 2016 - "Bag of Tricks"
# Rounded-off numbers from the blog post at https://research.facebook.com/blog/fasttext/
COMPARISONS['Facebook', 'fastText'] = make_comparison_table({
    'rw': .46,
    'ws353': .73
})

# Salle et al., 2016 - LexVec
# https://github.com/alexandres/lexvec
COMPARISONS['UFRGS', 'LexVec'] = make_comparison_table({
    'rw': .489,
    'simlex': .384,
    'scws': .652,
    'ws353': .661,
    'men3000': .759,
    'mturk': .655
})


def read_ws353():
    """
    Parses the word-similarity 353 test collection (ws353). ws353 is a
    collection of 353 english word pairs, each with a relatedness rating between
    0 (totally unrelated) to 10 (very related or identical). The relatedness
    of a pair of words was determined by the average scores of either 13
    or 16 native english speakers.
    """
    with open(get_support_data_filename('wordsim-353/combined.csv')) as file:
        for line in file:
            if line.startswith('Word 1'):  # Skip the header
                continue
            term1, term2, sscore = line.split(',')
            gold_score = float(sscore)
            yield term1, term2, gold_score


def read_ws353_multilingual(language):
    if language == 'es':
        language = 'es.fixed'
    filename = 'wordsim-353/{}.tab'.format(language)
    with open(get_support_data_filename(filename)) as file:
        for line in file:
            term1, term2, sscore = line.split('\t')
            gold_score = float(sscore)
            yield term1, term2, gold_score


def read_mturk():
    with open(get_support_data_filename('mturk/MTURK-771.csv')) as file:
        for line in file:
            term1, term2, sscore = line.split(',')
            gold_score = float(sscore)
            yield term1, term2, gold_score


def read_men3000(subset='dev'):
    """
    Parses the MEN test collection. MEN is a collection of 3000 english word
    pairs, each with a relatedness rating between 0 and 50. The relatedness of
    a pair of words was determined by the number of times the pair was selected
    as more related compared to another randomly chosen pair.
    """
    filename = get_support_data_filename('mensim/MEN_dataset_lemma_form.{}'.format(subset))
    with open(filename) as file:
        for line in file:
            parts = line.rstrip().split()
            term1 = parts[0].split('-')[0]  # remove part of speech
            term2 = parts[1].split('-')[0]
            gold_score = float(parts[2])
            yield term1, term2, gold_score


def read_rg65():
    """
    Parses the Rubenstein and Goodenough word similarity test collection.
    """
    filename = get_support_data_filename('rg65/EN-RG-65.txt')
    with open(filename) as file:
        for line in file:
            parts = line.split()
            yield parts[0], parts[1], float(parts[2])


def read_rw(subset='dev'):
    """
    Parses the rare word similarity test collection.
    """
    filename = get_support_data_filename('rw/rw-{}.csv'.format(subset))
    with open(filename) as file:
        for line in file:
            parts = line.split()
            yield parts[0], parts[1], float(parts[2])


def read_mc():
    """
    Parses the Miller and Charles word similarity test collection.
    """
    filename = get_support_data_filename('mc/EN-MC-30.txt')
    with open(filename) as file:
        for line in file:
            parts = line.split()
            yield parts[0], parts[1], float(parts[2])


def spearman_evaluate(vectors, standard, language='en', verbose=0):
    """
    Tests assoc_space's ability to recognize word correlation. This function
    computes the spearman correlation between assoc_space's reported word
    correlation and the expected word correlation according to 'standard'.
    """
    gold_scores = []
    our_scores = []

    for term1, term2, gold_score in standard:
        uri1 = standardized_uri(language, term1)
        uri2 = standardized_uri(language, term2)
        if isinstance(vectors, VectorSpaceWrapper):
            our_score = vectors.get_similarity(uri1, uri2)
        else:
            our_score = cosine_similarity(get_vector(vectors, uri1), get_vector(vectors, uri2))
        if verbose > 1:
            print('%s\t%s\t%3.3f\t%3.3f' % (term1, term2, gold_score, our_score))
        gold_scores.append(gold_score)
        our_scores.append(our_score)

    correlation = spearmanr(np.array(gold_scores), np.array(our_scores))[0]

    if verbose:
        print("Spearman correlation: %s" % (correlation,))

    return confidence_interval(correlation, len(gold_scores))


def evaluate(frame, subset='all', name=('Luminoso', 'Numberbatch 2016.09')):
    """
    Evaluate a DataFrame containing term vectors on its ability to predict term
    relatedness, according to MEN-3000, RW, MTurk-771, and WordSim-353. Use a
    VectorSpaceWrapper to fill missing vocabulary from ConceptNet.

    Return a Series containing these labeled results.
    """
    vectors = VectorSpaceWrapper(frame=frame)
    men_score = spearman_evaluate(vectors, read_men3000(subset))
    rw_score = spearman_evaluate(vectors, read_rw(subset))
    mturk_score = spearman_evaluate(vectors, read_mturk())
    ws_score = spearman_evaluate(vectors, read_ws353())
    ws_es_score = spearman_evaluate(vectors, read_ws353_multilingual('es'), language='es')
    ws_ro_score = spearman_evaluate(vectors, read_ws353_multilingual('ro'), language='ro')
<<<<<<< HEAD
    results = empty_comparison_table()
    results.loc['men3000'] = men_score
    results.loc['rw'] = rw_score
    results.loc['mturk'] = mturk_score
    results.loc['ws353'] = ws_score
    results.loc['ws353-es'] = ws_es_score
    results.loc['ws353-ro'] = ws_ro_score

    comparisons = dict(COMPARISONS)
    comparisons[name] = results
    comparison_list = sorted(comparisons)
    big_frame = pd.concat([comparisons[key] for key in comparison_list], keys=pd.MultiIndex.from_tuples(comparison_list))

    return big_frame.dropna()
=======
    results = pd.Series([men_score, rw_score, mturk_score, ws_score, ws_es_score, ws_ro_score],
                        index=['men3000', 'rw', 'mturk-771', 'ws353', 'ws353-es', 'ws353-ro'])
    return results


def evaluate_raw(frame, subset='dev'):
    """
    Evaluate a DataFrame containing term vectors on its ability to predict term
    relatedness, according to MEN-3000, RW, MTurk-771, and WordSim-353. Return
    a Series containing these labeled results.
    """
    frame = frame.astype(np.float32)
    men_score = spearman_evaluate(frame, read_men3000(subset))
    rw_score = spearman_evaluate(frame, read_rw(subset))
    mturk_score = spearman_evaluate(frame, read_mturk())
    ws_score = spearman_evaluate(frame, read_ws353())
    ws_es_score = spearman_evaluate(frame, read_ws353_multilingual('es'), language='es')
    ws_ro_score = spearman_evaluate(frame, read_ws353_multilingual('ro'), language='ro')
    results = pd.Series([men_score, rw_score, mturk_score, ws_score, ws_es_score, ws_ro_score],
                        index=['men3000', 'rw', 'mturk-771', 'ws353', 'ws353-es', 'ws353-ro'])
    return results
>>>>>>> 17c5f2fd
<|MERGE_RESOLUTION|>--- conflicted
+++ resolved
@@ -1,9 +1,5 @@
 from conceptnet5.util import get_support_data_filename
-<<<<<<< HEAD
-from conceptnet5.vectors import standardized_uri
-=======
 from conceptnet5.vectors import get_vector, standardized_uri, get_vector, cosine_similarity
->>>>>>> 17c5f2fd
 from conceptnet5.vectors.query import VectorSpaceWrapper
 import numpy as np
 import pandas as pd
@@ -280,7 +276,6 @@
     ws_score = spearman_evaluate(vectors, read_ws353())
     ws_es_score = spearman_evaluate(vectors, read_ws353_multilingual('es'), language='es')
     ws_ro_score = spearman_evaluate(vectors, read_ws353_multilingual('ro'), language='ro')
-<<<<<<< HEAD
     results = empty_comparison_table()
     results.loc['men3000'] = men_score
     results.loc['rw'] = rw_score
@@ -295,10 +290,6 @@
     big_frame = pd.concat([comparisons[key] for key in comparison_list], keys=pd.MultiIndex.from_tuples(comparison_list))
 
     return big_frame.dropna()
-=======
-    results = pd.Series([men_score, rw_score, mturk_score, ws_score, ws_es_score, ws_ro_score],
-                        index=['men3000', 'rw', 'mturk-771', 'ws353', 'ws353-es', 'ws353-ro'])
-    return results
 
 
 def evaluate_raw(frame, subset='dev'):
@@ -314,7 +305,17 @@
     ws_score = spearman_evaluate(frame, read_ws353())
     ws_es_score = spearman_evaluate(frame, read_ws353_multilingual('es'), language='es')
     ws_ro_score = spearman_evaluate(frame, read_ws353_multilingual('ro'), language='ro')
-    results = pd.Series([men_score, rw_score, mturk_score, ws_score, ws_es_score, ws_ro_score],
-                        index=['men3000', 'rw', 'mturk-771', 'ws353', 'ws353-es', 'ws353-ro'])
-    return results
->>>>>>> 17c5f2fd
+    results = empty_comparison_table()
+    results.loc['men3000'] = men_score
+    results.loc['rw'] = rw_score
+    results.loc['mturk'] = mturk_score
+    results.loc['ws353'] = ws_score
+    results.loc['ws353-es'] = ws_es_score
+    results.loc['ws353-ro'] = ws_ro_score
+
+    comparisons = dict(COMPARISONS)
+    comparisons[name] = results
+    comparison_list = sorted(comparisons)
+    big_frame = pd.concat([comparisons[key] for key in comparison_list], keys=pd.MultiIndex.from_tuples(comparison_list))
+
+    return big_frame.dropna()