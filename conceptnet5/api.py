# -*- coding: utf-8 -*-
"""

Concept Net 5
api.py file from concepnet5 module
written by Rob Speer, Julian Chaidez
Common Sense Computing Group, Medialab
Massachusetts Institute of Technology
Fall 2011

"""

import graph
import flask
import urllib
import sys
app = flask.Flask(__name__)
concept_graph = graph.get_graph()
<<<<<<< HEAD
root_url = 'http://conceptnet.media.mit.edu/data'

=======
if len(sys.argv) == 1:
    root_url = 'http://conceptnet.media.mit.edu'
else:
    root_url = sys.argv[1]
>>>>>>> 98e7cb44
@app.route('/data/<path:uri>')
def get_data(uri):
    """
    This function retrieves information about the desired node,
    and returns that information as a json file.
    """
    uri = '/' + uri
    print uri
    node = concept_graph.get_node(uri)
    json = {}
    json['properties']= node
    json['properties']['url'] = root_url + json['properties']['uri']
    del json['properties']['_id']
    json['incoming'] = []
    json['outgoing'] = []
    #json['assertions'] = []
    #assertion_uris = []
    for relation in concept_graph.get_incoming_edges(node['uri']):
        json['incoming'].append(relation[0])
        json['incoming'][-1]['start_url'] = root_url + relation[0]['start']
        del json['incoming'][-1]['_id']
        if relation[0]['type'] == 'arg':
            assertion_uris.append(relation[0]['start'])
    for relation in concept_graph.get_outgoing_edges(node['uri']):
        json['outgoing'].append(relation[0])
        json['outgoing'][-1]['end_url'] = root_url + relation[0]['end']
        del json['outgoing'][-1]['_id']
<<<<<<< HEAD
    assertions = []
    for uri in assertion_uris:
        assertion = concept_graph.get_node(uri)
        json['assertions'].append(assertion)
        json['assertions'][-1]['url'] = root_url + json['assertions'][-1]['uri']
        del json['assertions'][-1]['_id']
=======
    #assertions = []
    #for uri in assertion_uris:
    #    assertion = concept_graph.get_node(uri)
    #    json['assertions'].append(assertion)
    #    json['assertions'][-1]['url'] = root_url + '/data' + json['assertions'][-1]['uri']
    #    del json['assertions'][-1]['_id']
>>>>>>> 98e7cb44
    return flask.jsonify(json)

"""
@app.route('/search/<query>')
def search(query):

    
    This function takes a url search string and outputs a
    json list of nodes with some data and urls
    

    query = Q()
    for key, val in flask.request.args.iteritems():
        query = Q(query & Q(key, val))
    json = []
    for node in concept_graph._node_index.query(query):
        json.append(node.properties)
        json[-1]['url'] = root_url + node['uri']
    return flask.jsonify(json)
"""

if __name__ == '__main__':
   app.run(debug=False)<|MERGE_RESOLUTION|>--- conflicted
+++ resolved
@@ -16,15 +16,12 @@
 import sys
 app = flask.Flask(__name__)
 concept_graph = graph.get_graph()
-<<<<<<< HEAD
-root_url = 'http://conceptnet.media.mit.edu/data'
 
-=======
 if len(sys.argv) == 1:
     root_url = 'http://conceptnet.media.mit.edu'
 else:
     root_url = sys.argv[1]
->>>>>>> 98e7cb44
+
 @app.route('/data/<path:uri>')
 def get_data(uri):
     """
@@ -36,7 +33,7 @@
     node = concept_graph.get_node(uri)
     json = {}
     json['properties']= node
-    json['properties']['url'] = root_url + json['properties']['uri']
+    json['properties']['url'] = root_url + '/data' + json['properties']['uri']
     del json['properties']['_id']
     json['incoming'] = []
     json['outgoing'] = []
@@ -44,29 +41,14 @@
     #assertion_uris = []
     for relation in concept_graph.get_incoming_edges(node['uri']):
         json['incoming'].append(relation[0])
-        json['incoming'][-1]['start_url'] = root_url + relation[0]['start']
+        json['incoming'][-1]['start_url'] = root_url + '/data' + relation[0]['start']
         del json['incoming'][-1]['_id']
         if relation[0]['type'] == 'arg':
             assertion_uris.append(relation[0]['start'])
     for relation in concept_graph.get_outgoing_edges(node['uri']):
         json['outgoing'].append(relation[0])
-        json['outgoing'][-1]['end_url'] = root_url + relation[0]['end']
+        json['outgoing'][-1]['end_url'] = root_url + '/data' + relation[0]['end']
         del json['outgoing'][-1]['_id']
-<<<<<<< HEAD
-    assertions = []
-    for uri in assertion_uris:
-        assertion = concept_graph.get_node(uri)
-        json['assertions'].append(assertion)
-        json['assertions'][-1]['url'] = root_url + json['assertions'][-1]['uri']
-        del json['assertions'][-1]['_id']
-=======
-    #assertions = []
-    #for uri in assertion_uris:
-    #    assertion = concept_graph.get_node(uri)
-    #    json['assertions'].append(assertion)
-    #    json['assertions'][-1]['url'] = root_url + '/data' + json['assertions'][-1]['uri']
-    #    del json['assertions'][-1]['_id']
->>>>>>> 98e7cb44
     return flask.jsonify(json)
 
 """
@@ -84,7 +66,7 @@
     json = []
     for node in concept_graph._node_index.query(query):
         json.append(node.properties)
-        json[-1]['url'] = root_url + node['uri']
+        json[-1]['url'] = root_url + '/data' + node['uri']
     return flask.jsonify(json)
 """
 
